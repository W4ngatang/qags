--- conflicted
+++ resolved
@@ -852,6 +852,29 @@
     compute_fleiss(odd_kappas)
 
 
+def inspect_qas(src_inp_file, gen_inp_file,
+                src_out_file, gen_out_file):
+    """ Inspect QA inputs and outputs
+    """
+
+    qstgen_ctxsrc = json.load(open(src_inp_file))["data"]
+    qstgen_ctxgen = json.load(open(gen_inp_file))["data"]
+    anssrc = json.load(open(src_out_file))
+    ansgen = json.load(open(gen_out_file))
+
+    def inspect(idx):
+        print(f"src: {qstgen_ctxsrc[idx]['paragraphs'][0]['context']}")
+        print(f"gen: {qstgen_ctxgen[idx]['paragraphs'][0]['context']}")
+        print(f"QAs: ")
+        for qa_idx, qa in enumerate(qstgen_ctxgen[idx]['paragraphs'][0]['qas']):
+            print(f"\tqst: {qa['question']}")
+            print(f"\tsrc ans: {anssrc[str(n_qsts_per_doc * idx + qa_idx)]}")
+            print(f"\tgen ans: {ansgen[str(n_qsts_per_doc * idx + qa_idx)]}")
+            print()
+
+    ipdb.set_trace()
+
+
 
 def mturk_posthoc(is_sandbox=False):
     """Currently: analyze time
@@ -981,8 +1004,10 @@
 elif exp_name == "xsum-subset1000":
     exp_d = xsum_subset1000_data
     n_qsts_per_doc = 6
-    qags_src_file = f"/misc/vlgscratch4/BowmanGroup/awang/ckpts/ppb/bert-large-uncased/squad_v2_0/06-25-2019-v2_0/xsum-random1000/{mdl}/prd.qst{n_qsts_per_doc}-src.xsum-gen.json"
-    qags_trg_file = f"/misc/vlgscratch4/BowmanGroup/awang/ckpts/ppb/bert-large-uncased/squad_v2_0/06-25-2019-v2_0/xsum-random1000/{mdl}/prd.qst{n_qsts_per_doc}-gen.xsum-gen.json"
+    src_inp_file = f"data/xsum/random1000/qst{n_qsts_per_doc}-gen.xsum-random1000-src.json"
+    trg_inp_file = f'data/xsum/random1000/qst{n_qsts_per_doc}-gen.xsum-random1000-gen.json'
+    qags_src_file = f"/misc/vlgscratch4/BowmanGroup/awang/ckpts/ppb/bert-large-uncased/squad_v2_0/06-25-2019-v2_0/xsum-random1000/{mdl}/prd.qst{n_qsts_per_doc}-gen.xsum-random1000-src.json"
+    qags_trg_file = f"/misc/vlgscratch4/BowmanGroup/awang/ckpts/ppb/bert-large-uncased/squad_v2_0/06-25-2019-v2_0/xsum-random1000/{mdl}/prd.qst{n_qsts_per_doc}-gen.xsum-random1000-gen.json"
 else:
     exp_d = subset100_data
     n_qsts_per_doc = 10
@@ -994,32 +1019,29 @@
 
 #extract_src_trg_gen_from_fseq_log()
 #extract_questions_and_write_jsonl()
-<<<<<<< HEAD
-#aggregate_questions()
-
-
-#extract_subset()
-#align_summaries()
-=======
 #aggregate_questions_from_fseq_log()
-aggregate_questions_from_txt()
+#aggregate_questions_from_txt()
 
 #extract_subset()
 #align_summaries()
 #format_multiqa_data()
->>>>>>> eceb54f5
 #prepare_parlai_data()
 
 
 
-compute_correlations_with_human(turk_files=exp_d[mdl],
-                                ref_file=exp_d["ref"],
-                                hyp_file=exp_d["hyp"][mdl],
-                                mdl=mdl,
-                                qags_src_file=qags_src_file,
-                                qags_trg_file=qags_trg_file,
-                                n_qsts_per_doc=n_qsts_per_doc
-                                )
-
+#compute_correlations_with_human(turk_files=exp_d[mdl],
+#                                ref_file=exp_d["ref"],
+#                                hyp_file=exp_d["hyp"][mdl],
+#                                mdl=mdl,
+#                                qags_src_file=qags_src_file,
+#                                qags_trg_file=qags_trg_file,
+#                                n_qsts_per_doc=n_qsts_per_doc
+#                                )
+
+
+inspect_qas(src_inp_file=src_inp_file,
+            gen_inp_file=trg_inp_file,
+            src_out_file=qags_src_file,
+            gen_out_file=qags_trg_file)
 
 #mturk_posthoc()